--- conflicted
+++ resolved
@@ -20,13 +20,6 @@
     try {
       setLoading(true);
       const market = await getMarketData(true, 10);
-<<<<<<< HEAD
-      const sortedMarket = [...market].sort(
-        (a, b) => b.market_cap - a.market_cap
-      );
-      const balanceData = await getUserBalance();
-      setMarketData(sortedMarket);
-=======
       const sortMarket = market.sort(
         (a, b) =>
           Math.abs(b.price_change_percentage_24h) -
@@ -35,7 +28,6 @@
       const balanceData = await getUserBalance();
 
       setMarketData(sortMarket);
->>>>>>> 3e0a5489
       setBalance(balanceData);
     } catch (error) {
       console.error("Error fetching data:", error);
@@ -47,12 +39,8 @@
   const trendingCoins = useMemo(() => {
     return [...marketData]
       .sort(
-<<<<<<< HEAD
-        (a, b) => Math.abs(b.price_change_24h) - Math.abs(a.price_change_24h)
-=======
         (a, b) =>
           Math.abs(b.market_cap_change_24h) - Math.abs(a.market_cap_change_24h)
->>>>>>> 3e0a5489
       )
       .slice(0, 5);
   }, [marketData]);
